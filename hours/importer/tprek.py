<<<<<<< HEAD
import re
import time
from calendar import day_abbr, different_locale, month_name
from datetime import date
from datetime import time as datetime_time
from typing import Hashable, Tuple
=======
from typing import Callable, Hashable
>>>>>>> 02424f77

import pytz
from django import db
from django.conf import settings
from django.db.models import Model
from django.db.models.signals import m2m_changed
from django_orghierarchy.models import Organization

<<<<<<< HEAD
from ..enums import ResourceType, State
from ..models import DataSource, DatePeriod, Resource
=======
from ..enums import ResourceType
from ..models import DataSource, Resource
from ..signals import resource_children_changed, resource_children_cleared
>>>>>>> 02424f77
from .base import Importer, register_importer
from .sync import ModelSyncher

# Here we list which tprek connection types should be mapped to which resource types.
# Absent an entry in the mapping, the default for connections is "SUBSECTION".
CONNECTION_TYPE_MAPPING = {
    "LINK": ResourceType.ONLINE_SERVICE,
    "ESERVICE_LINK": ResourceType.ONLINE_SERVICE,
    "PHONE_OR_EMAIL": ResourceType.CONTACT,
    "OTHER_ADDRESS": ResourceType.ENTRANCE,
    "TOPICAL": ResourceType.SUBSECTION,
    "HIGHLIGHT": ResourceType.SUBSECTION,
    "OTHER_INFO": ResourceType.SUBSECTION,
}

# here we list the tprek connection types that we do *not* want to use in Hauki
CONNECTION_TYPES_TO_IGNORE = ["OPENING_HOURS", "SOCIAL_MEDIA_LINK"]


@register_importer
class TPRekImporter(Importer):
    name = "tprek"

    def setup(self):
        self.URL_BASE = "http://www.hel.fi/palvelukarttaws/rest/v4/"
        # The urls below are only used for constructing extra links for each unit
        self.ADMIN_URL_BASE = (
            "https://asiointi.hel.fi/tprperhe/TPR/UI/ServicePoint/ServicePointEdit/"
        )
        self.CITIZEN_URL_BASE = "https://palvelukartta.hel.fi/fi/unit/"
        ds_args = dict(id="tprek")
        defaults = dict(name="Toimipisterekisteri")
        self.data_source, _ = DataSource.objects.get_or_create(
            defaults=defaults, **ds_args
        )
        # this maps the imported resource names to Hauki objects
        self.data_to_match = {
            "unit": Resource.objects.filter(
                origins__data_source=self.data_source,
                resource_type=ResourceType.UNIT,
                is_public=True,
            ),
            "connection": Resource.objects.filter(
                origins__data_source=self.data_source,
                resource_type__in=set(CONNECTION_TYPE_MAPPING.values())
                | set((ResourceType.SUBSECTION,)),
                is_public=True,
            ),
            "opening_hours": DatePeriod.objects.filter(
                origins__data_source=self.data_source,
                is_public=True,
            ),
        }
<<<<<<< HEAD
        with different_locale("fi_FI"):
            self.month_by_name = {
                name.lower(): index + 1
                for index, name in enumerate(list(month_name)[1:])
            }
            self.weekday_by_abbr = {
                abbr.lower(): index + 1 for index, abbr in enumerate(list(day_abbr))
            }

        # if we are merging objects, we must override default get_id methods
        # so that the cache and syncher merge identical connections
        if self.options.get("merge", None):
            self.get_object_id = self.merge_connections_get_object_id
            self.get_data_id = self.merge_connections_get_data_id

    def merge_connections_get_object_id(self, obj: Model) -> Hashable:
        if type(obj) == Resource and obj.resource_type in set(
            CONNECTION_TYPE_MAPPING.values()
        ) | set((ResourceType.SUBSECTION,)):
            return frozenset(obj.extra_data.items())
        return obj.origins.get(data_source=self.data_source).origin_id

    def merge_connections_get_data_id(self, data: dict) -> Hashable:
        if data.get("resource_type", None) and data["resource_type"] in set(
            CONNECTION_TYPE_MAPPING.values()
        ) | set((ResourceType.SUBSECTION,)):
            return frozenset(data["extra_data"].items())
        return [
            str(origin["origin_id"])
            for origin in data["origins"]
            if origin["data_source_id"] == self.data_source.id
        ][0]
=======
        # Disconnect django signals for the duration of the import, to prevent huge
        # db operations at every parent add/remove
        m2m_changed.receivers = []

    @staticmethod
    def reconnect_receivers():
        # Reconnect signals at the end, in case the same runtime is used for all tests
        m2m_changed.connect(
            receiver=resource_children_changed, sender=Resource.children.through
        )
        m2m_changed.connect(
            receiver=resource_children_cleared, sender=Resource.children.through
        )
>>>>>>> 02424f77

    @staticmethod
    def mark_non_public(obj: Resource) -> bool:
        obj.is_public = False
        obj.save()

    @staticmethod
    def check_non_public(obj: Resource) -> bool:
        return not obj.is_public

    def parse_dates(self, start: str, end: str) -> Tuple[date, date]:
        """
        Parses period start and end dates. If end is given, start string may be
        incomplete.
        """
        if end:
            print(month_name)
            print(list(month_name))
            print(self.month_by_name)
            print([name for name in self.month_by_name.keys()])
            print(end)
            print([name in end for name in self.month_by_name.keys()])
            if any([name in end for name in self.month_by_name.keys()]):
                # month name found
                day = int(end.split(".")[0])
                month = self.month_by_name[
                    [name for name in self.month_by_name.keys() if name in end][0]
                ]
                print(end)
                print(end[-4:])
                year = int(end[-4:])
            else:
                try:
                    day, month, year = map(int, end.split("."))
                except ValueError:
                    # end did not contain year, assume next occurrence of date
                    day = int(end.split(".")[0])
                    month = int(end.split(".")[1])
                    today = date.today()
                    if today > date(year=today.year, month=month, day=day):
                        year = today.year + 1
                    else:
                        year = today.year
            end = date(year=year, month=month, day=day)
        if start:
            print("parsing start date")
            print(start)
            print(start.split("."))
            try:
                day, month, year = map(int, start.split("."))
            except ValueError:
                try:
                    # start did not contain year
                    day = int(start.split(".")[0])
                    month = int(start.split(".")[1])
                except ValueError:
                    # start did not contain month
                    month = end.month
                try:
                    year = end.year
                except AttributeError:
                    # end did not contain year either, assume last occurrence of date
                    today = date.today()
                    if today > date(year=today.year, month=month, day=day):
                        year = today.year
                    else:
                        year = today.year - 1
            print(year)
            print(month)
            print(day)
            start = date(year=year, month=month, day=day)
        print("returning")
        print(start)
        print(end)
        return start, end

    def parse_time(self, string: str) -> datetime_time:
        if not string:
            return None
        if ":" in string:
            hour, min = map(int, string.split(":"))
        elif "." in string:
            hour, min = map(int, string.split("."))
        else:
            hour = int(string)
            min = 0
        if hour == 24:
            hour = 0
        return datetime_time(hour=hour, minute=min)

    date_regex = r"([0-3])?[0-9]\.(10|11|12|[0-9])\.([0-9]{4})?"
    date_optional_month_regex = r"([0-3])?[0-9]\.((10|11|12|[0-9])\.([0-9]{4})?)?"
    date_or_span_regex = r"([0-3])?[0-9]\.(10|11|12|[0-9])\.([0-9]{4})?(-([0-3])?[0-9]\.(10|11|12|[0-9])\.[0-9]{4})?"  # noqa
    weekday_or_span_regex = r"([a-z][a-z])(-([a-z][a-z]))?"
    time_regex = r"[0-9][0-9](:[0-9][0-9])?"

    def parse_period_string(self, string: str) -> list:
        """
        Takes TPREK simple Finnish opening hours string and returns any period data
        (start and end dates), or semi-infinite period if no dates found.
        """
        periods = []
        potential_period_strs = string.split(",")
        previous_period_str = ""
        # if we have no match, the default period starts today
        start_date = date.today()
        end_date = None
        for index, potential_period_str in enumerate(potential_period_strs):
            # match to pattern with one or two dates, e.g. 1.12.2020 or 5.-10.12.2020
            # or 12.12.2020 asti
            # https://regex101.com/r/UkhZ4e/4
            pattern = re.compile(
                r"(alkaen )?([0-3]?[0-9]\.((((10|11|12|[0-9])\.|(\s[a-ö]{,6}kuuta\s))([0-9]{4})?)|(\s)?-(\s)?))((\s)?-(\s)?)?(([0-3]?[0-9])\.((10|11|12|[0-9])\.|(\s[a-ö]{,6}kuuta\s))([0-9]{4})?)?( alkaen| asti)?",  # noqa
                re.IGNORECASE,
            )

            match = pattern.search(potential_period_str)
            if match:
                # in case of date match, save previous strings as a separate period
                print("match found")
                print("previous string is")
                print(previous_period_str)
                if previous_period_str:
                    print("appending period")
                    if "poikkeuksellisesti" in previous_period_str:
                        override = True
                    else:
                        override = False
                    periods.append(
                        {
                            "start_date": start_date,
                            "end_date": end_date,
                            "string": previous_period_str.lower(),
                            "override": override,
                            "resource_state": State.UNDEFINED,
                        }
                    )
                    print(periods)
                    # string has been saved, do not use the string for the next period
                    previous_period_str = ""
                print("adding match")
                print(potential_period_str)
                print(match)
                if match.group(14):
                    print("two dates")
                    # two dates found, start and end!
                    start_date, end_date = self.parse_dates(
                        match.group(2), match.group(14)
                    )
                    # end_date = self.parse_date(match.group(9))
                else:
                    print("only one date")
                    if (match.group(1) and "alkaen" in match.group(1)) or (
                        match.group(20) and "alkaen" in match.group(20)
                    ):
                        # starting date known
                        print("only start date known")
                        start_date, end_date = self.parse_dates(match.group(2), None)
                    elif match.group(20) and "asti" in match.group(20):
                        # end date known
                        start_date, end_date = self.parse_dates(None, match.group(2))
                    else:
                        # single day exception
                        start_date, end_date = self.parse_dates(
                            match.group(2), match.group(2)
                        )

            # paste strings together whether match is found or not
            if previous_period_str:
                previous_period_str += ","
            previous_period_str += potential_period_str
            print("previous string is now")
            print(previous_period_str)
            if index < len(potential_period_strs) - 1:
                # no need to save yet, more will follow
                continue
            else:
                # end of the loop without matching, use the pasted string
                print("appending period")
                if "poikkeuksellisesti" in previous_period_str:
                    override = True
                else:
                    override = False
                periods.append(
                    {
                        "start_date": start_date,
                        "end_date": end_date,
                        "override": override,
                        "string": previous_period_str.lower(),
                        "resource_state": State.UNDEFINED,
                    }
                )
            print(periods)
            # string has been saved, do not use the string for the next period
            previous_period_str = ""
        return periods

    def parse_opening_string(self, string: str) -> dict:
        """
        Takes TPREK simple Finnish opening hours string and returns corresponding
        opening time spans, if found.
        """
        time_spans = []
        # match to single span, e.g. ma-pe 8-16:30 or suljettu pe or joka päivä 07-
        # https://regex101.com/r/UkhZ4e/13
        pattern = re.compile(
            r"((suljettu|avoinna)(\spoikkeuksellisesti)?|huoltotauko|\sja)?(\s([0-3])?[0-9]\.((10|11|12|[0-9])\.([0-9]{4})?)?(\s?-\s?([0-3])?[0-9]\.(10|11|12|[0-9])\.([0-9]{4})?)?)?\s?-?\s?((\s(ma|ti|ke|to|pe|la|su)(\s?-\s?(ma|ti|ke|to|pe|la|su))?((,|\sja)?\s(ma|ti|ke|to|pe|la|su)(\s?-\s?(ma|ti|ke|to|pe|la|su]))?)?((,|\sja)?\s(ma|ti|ke|to|pe|la|su)(\s?-\s?(ma|ti|ke|to|pe|la|su))?)?((,|\sja)?\s(ma|ti|ke|to|pe|la|su)(\s?-\s?(ma|ti|ke|to|pe|la|su))?)?|\s([0-3])?[0-9]\.((10|11|12|[0-9])\.([0-9]{4})?)?)|joka päivä|päivittäin)(\s([0-3])?[0-9]\.((10|11|12|[0-9])\.([0-9]{4})?)?)?(\s|$)(ke?ll?o\s)*(([0-2]?[0-9]((\.|:)[0-9][0-9])?)((\s)?-(\s)?([0-2]?[0-9]((\.|:)[0-9][0-9])?))?(((,|\sja)?\s[0-2]?[0-9]((\.|:)[0-9][0-9])?)((\s)?-(\s)?([0-2]?[0-9]((\.|:)[0-9][0-9])?))?)?|suljettu|ympäri vuorokauden)?(\s(alkaen|asti))?",  # noqa
            re.IGNORECASE,
        )
        # 1) standardize formatting to get single whitespaces everywhere
        # 2) standardize dashes
        string = " " + " ".join(string.split()).replace("−", "-")
        print(string)
        matches = pattern.finditer(string)
        print("we have the matches:")
        if not matches:
            # TODO: do this in period if no time spans
            # no weekdays and times specified, resource might be closed
            if "suljettu" in string:
                time_spans.append(
                    {
                        "group": None,
                        "start_time": None,
                        "end_time": None,
                        "weekdays": None,
                        "resource_state": State.CLOSED,
                        "full_day": True,
                    }
                )

        for match in matches:
            print(match)
            # If we have no weekday matches, assume daily opening
            if not match.group(15) or "joka päivä" in match.group(14):
                weekdays = None
            else:
                start_weekday = self.weekday_by_abbr[match.group(15).lower()]
                if match.group(17):
                    end_weekday = self.weekday_by_abbr[match.group(17).lower()]
                    weekdays = list(range(start_weekday, end_weekday + 1))
                else:
                    weekdays = [start_weekday]
                # TODO: we might have three more tuples of weekdays, if we're really
                # unlucky :(

            if (match.group(2) and "suljettu" in match.group(2)) or (
                match.group(44) and "suljettu" in match.group(44)
            ):
                print("suljettu found")
                start_time = None
                end_time = None
                resource_state = State.CLOSED
                full_day = True
            elif match.group(66) == "asti":
                start_time = datetime_time(hour=0, minute=0)
                end_time = self.parse_time(match.group(45))
                resource_state = State.OPEN
                full_day = False
            else:
                # TODO: we might have two time spans, if we're really unlucky :(
                start_time = self.parse_time(match.group(45))
                end_time = self.parse_time(match.group(51))
                if not end_time:
                    end_time = datetime_time(hour=0, minute=0)
                resource_state = State.OPEN
                full_day = False

            time_spans.append(
                {
                    "group": None,
                    "start_time": start_time,
                    "end_time": end_time,
                    "weekdays": weekdays,
                    "resource_state": resource_state,
                    "full_day": full_day,
                }
            )
            # no need to consider past strings any more
            # previous_time_span_str = ""

        print(time_spans)
        return time_spans

    def get_unit_origins(self, data: dict) -> list:
        """
        Takes unit data dict in TPREK v4 API format and returns the
        corresponding serialized ResourceOrigin data
        """
        origins = []

        # tprek external identifier is always an origin
        origins.append(
            {"data_source_id": self.data_source.id, "origin_id": str(data["id"])}
        )

        if "sources" in data:
            for source in data["sources"]:
                # do *not* store tprek internal identifier, we want nothing to do
                # with it
                if source["source"] == "internal":
                    continue
                origin = {
                    "data_source_id": source["source"],
                    "origin_id": str(source["id"]),
                }
                origins.append(origin)
        return origins

    def get_unit_links(self, data: dict) -> dict:
        """
        Takes unit data dict in TPREK v4 API format and returns the
        corresponding link URLs
        """
        links = {}

        # use tprek external identifier for constructing the service map link
        links["citizen_url"] = self.CITIZEN_URL_BASE + str(data["id"])

        if "sources" in data:
            for source in data["sources"]:
                # use tprek internal identifier for constructing the TPREK admin link
                if source["source"] == "internal":
                    links["admin_url"] = self.ADMIN_URL_BASE + str(source["id"])
                else:
                    continue
        return links

    def get_multilanguage_string(self, field_name: str, data: dict) -> dict:
        """
        Takes unit data dict and returns the multilanguage dict for given field.
        """
        return {
            lang[0]: self.clean_text(data.get("%s_%s" % (field_name, lang[0]), ""))
            for lang in settings.LANGUAGES
        }

    def get_unit_address(self, data: dict) -> dict:
        """
        Takes unit data dict and constructs address in each language.
        """
        address = {}
        for lang in settings.LANGUAGES:
            address[lang[0]] = self.clean_text(
                data.get("street_address_%s" % lang[0], "")
                + ", "
                + data.get("address_city_%s" % lang[0], "")
            )
        return address

    def get_resource_name(self, data: dict) -> dict:
        """
        Takes resource data dict and returns name in each language, limited to 255
        characters.
        """
        return {
            lang: name[:255]
            for lang, name in self.get_multilanguage_string("name", data).items()
        }

    def get_unit_data(self, data: dict) -> dict:
        """
        Takes unit data dict in TPREK v4 API format and returns the corresponding
        serialized Resource data.
        """
        obj_organization, created = Organization.objects.get_or_create(
            data_source=self.data_source, origin_id=data["dept_id"]
        )
        if created:
            self.logger.debug("Created missing organization tprek:%s" % data["dept_id"])
        unit_data = {
            "origins": self.get_unit_origins(data),
            "resource_type": ResourceType.UNIT,
            "name": self.get_resource_name(data),
            "description": self.get_multilanguage_string("desc", data),
            "address": self.get_unit_address(data),
            "same_as": self.get_url("unit", data["id"]),
            "organization": obj_organization,
            "extra_data": self.get_unit_links(data),
            "timezone": pytz.timezone("Europe/Helsinki"),
        }
        return unit_data

    def filter_unit_data(self, data: list) -> list:
        """
        Takes unit data list and filters the units that should be imported.
        """
        # currently, all units are imported
        return data

    def get_connection_description(self, data: dict) -> dict:
        """
        Takes connection data dict and returns a suitable description parsed from the
        various text fields.
        """
        description = {}
        for lang in settings.LANGUAGES:
            description[lang[0]] = self.clean_text(
                data.get("contact_person", "")
                + " "
                + data.get("email", "")
                + " "
                + data.get("phone", "")
                + " "
                + data.get("www_%s" % lang[0], "")
            )
            # Name sometimes contains stuff that better fits description, plus name may
            # be cut short, plus constructed description may be empty anyway
            if not description[lang[0]]:
                description[lang[0]] = self.clean_text(
                    data.get("name_%s" % lang[0], "")
                )
        return description

    def get_connection_data(self, data: dict) -> dict:
        """
        Takes connection data dict in TPREK v4 API format and returns the corresponding
        serialized Resource data.
        """
        connection_id = str(data.pop("connection_id"))
        unit_id = str(data.pop("unit_id"))
        origin = {
            "data_source_id": self.data_source.id,
            "origin_id": connection_id,
        }
        # parent may be missing if e.g. the unit has just been created or
        # deleted, or is not public at the moment. Therefore, parent may be empty.
        parent = self.resource_cache.get(unit_id, None)
        parents = [parent] if parent else []
        # incoming data will be saved raw in extra_data, to allow matching identical
        # connections
        connection_data = {
            "origins": [origin],
            "resource_type": CONNECTION_TYPE_MAPPING[data["section_type"]],
            "name": self.get_resource_name(data),
            "description": self.get_connection_description(data),
            "address": self.get_resource_name(data)
            if CONNECTION_TYPE_MAPPING[data["section_type"]] == ResourceType.ENTRANCE
            else "",
            "parents": parents,
            "extra_data": data,
        }

        return connection_data

    def filter_connection_data(self, data: list) -> list:
        """
        Takes connection data list and filters the connections that should be imported.
        """
        return [
            connection
            for connection in data
            if connection["section_type"] not in CONNECTION_TYPES_TO_IGNORE
        ]

    def get_opening_hours_data(self, data: dict) -> list:
        """
        Takes connection data dict in TPREK v4 API format and returns the corresponding
        serialized DatePeriods.
        """
        # Running id will be removed once tprek adds permanent ids to their API.
        if "id" not in data:
            data["id"] = int(time.time() * 100000)
        connection_id = str(data.pop("id"))
        unit_id = str(data.pop("unit_id"))
        # resource may be missing if e.g. the unit has just been created or
        # deleted, or is not public at the moment. Therefore, resource may be empty.
        # TODO: in case we are importing hours in non-opening hours connection, add them
        # to the original connection instead, not the unit!
        print("trying to find resource with id")
        print(unit_id)
        resource = self.resource_cache.get(unit_id, None)
        print("found resource")
        print(resource)
        period_string = data.get("name_fi", "")
        if not period_string:
            print(
                "Error parsing data, Finnish opening hours not found! {0}".format(data)
            )
        try:
            periods = self.parse_period_string(period_string)
        except ValueError:
            print(
                "Error parsing string, most likely dates are invalid! {0}".format(
                    period_string
                )
            )
            periods = []
        data = []
        for period in periods:
            try:
                time_spans = self.parse_opening_string(period["string"])
            except ValueError:
                print(
                    "Error parsing period, most likely delimiters are missing! "
                    + "{0}".format(period)
                )
                continue
            print(time_spans)
            if (
                not time_spans
                or all([span["resource_state"] == State.CLOSED for span in time_spans])
            ) and "suljettu" in period["string"]:
                print("all time spans closed")
                resource_state = State.CLOSED
            elif (
                not time_spans
                and "avoinna" in period["string"]
                and "suljettu" not in period["string"]
            ):
                resource_state = State.OPEN
            elif (
                "suljettu" not in period["string"]
                and "joka päivä" in period["string"]
                and "ympäri vuorokauden" in period["string"]
            ):
                resource_state = State.OPEN
            else:
                resource_state = State.UNDEFINED

            start_date = period.get("start_date", date.today())
            end_date = period.get("end_date", None)
            origin = {
                "data_source_id": self.data_source.id,
                "origin_id": "connection-{0}-{1}".format(connection_id, start_date),
            }
            period_datum = {
                "resource": resource,
                "start_date": start_date,
                "end_date": end_date,
                "override": period["override"],
                "resource_state": resource_state,
                "origins": [origin],
                "time_span_groups": [
                    {
                        "time_spans": time_spans,
                        "rules": [],
                    }
                ],
            }
            data.append(period_datum)
        print(data)
        return data

    def filter_opening_hours_data(self, data: list) -> list:
        """
        Takes connection data list and filters the connections that should be imported.
        """
        return [
            connection
            for connection in data
            if connection["section_type"] == "OPENING_HOURS"
        ]

    @db.transaction.atomic
    def import_objects(
        self,
        object_type: str,
    ):
        """
        Imports objects of the given type, using get_object_id and get_data_id
        to match incoming data with existing objects. The default id function is
        the origin_id of the object in this data source. Object id may be any
        hashable that can be used to index objects and implements __eq__. Objects
        with the same identifier will be merged.
        """
        queryset = self.data_to_match[object_type]
        klass_str = queryset.model.__name__.lower()
        api_object_type = (
            "connection" if object_type == "opening_hours" else object_type
        )

        api_params = {
            "official": "yes",
        }
        if object_type == "connection":
            api_params["connectionmode"] = "hauki"

        if self.options.get("single", None):
            obj_id = self.options["single"]
<<<<<<< HEAD
            obj_list = [
                self.api_get(api_object_type, obj_id, params={"official": "yes"})
            ]
=======
            obj_list = [self.api_get(object_type, obj_id, params=api_params)]
>>>>>>> 02424f77
            self.logger.info("Loading TPREK " + object_type + " " + str(obj_list))
            queryset = queryset.filter(
                origins__data_source=self.data_source, origins__origin_id=obj_id
            )
        else:
            self.logger.info("Loading TPREK " + object_type + "s...")
<<<<<<< HEAD
            obj_list = self.api_get(api_object_type, params={"official": "yes"})
=======
            obj_list = self.api_get(object_type, params=api_params)
            self.logger.info("%s %ss loaded" % (len(obj_list), object_type))
        # Fill the resource cache so we can match and link to existing objects
        if not get_object_id and not get_data_id:
            # Default origin_ids will be used
            get_object_id = self.get_object_id
            get_data_id = self.get_data_id
        elif not get_object_id or not get_data_id:
            raise Exception(
                "Both get_object_id and get_data_id functions must be provided"
                " to match existing objects to incoming data."
            )
        self.resource_cache.update(
            {get_object_id(resource): resource for resource in queryset}
        )
>>>>>>> 02424f77
        syncher = ModelSyncher(
            queryset,
            self.get_object_id,
            delete_func=self.mark_non_public,
            check_deleted_func=self.check_non_public,
        )
        obj_list = getattr(self, "filter_%s_data" % object_type)(obj_list)
        self.logger.info("%s %ss loaded" % (len(obj_list), object_type))
        obj_dict = {}
        for idx, data in enumerate(obj_list):
            if idx and (idx % 1000) == 0:
                self.logger.info("%s %ss read" % (idx, object_type))
            object_data = getattr(self, "get_%s_data" % object_type)(data)
            print("generating ids for data")
            print(object_data)
            if not isinstance(object_data, list):
                # wrap single objects in list, because object_data may also contain
                # multiple objects
                object_data = [object_data]
            for datum in object_data:
                # TODO: multiple ids from datum
                object_data_id = self.get_data_id(datum)
                if object_data_id not in obj_dict:
                    obj_dict[object_data_id] = datum
                else:
                    # Duplicate object found. Just append its foreign keys instead of
                    # adding another object.
                    parents = datum["parents"]
                    origins = datum["origins"]
                    self.logger.info(
                        "Adding duplicate parent %s and origin %s to object %s"
                        % (parents, origins, object_data_id)
                    )
                    obj_dict[object_data_id]["parents"].extend(parents)
                    obj_dict[object_data_id]["origins"].extend(origins)
        for idx, object_data in enumerate(obj_dict.values()):
            if idx and (idx % 1000) == 0:
                self.logger.info("%s %ss saved" % (idx, object_type))
            obj = getattr(self, f"save_{klass_str}")(object_data)

            syncher.mark(obj)

        syncher.finish(force=self.options["force"])
        self.reconnect_receivers()

    @db.transaction.atomic
    def import_units(self):
        self.logger.info("Importing TPREK units")
        self.import_objects("unit")

    @db.transaction.atomic
    def import_connections(self):
        self.logger.info("Importing TPREK connections")
        if self.options.get("merge", None):
            self.logger.info("Merging identical connections")
        self.import_objects("connection")

    def import_resources(self):
        self.import_units()
        self.import_connections()

    def import_openings(self):
        self.logger.info("Importing TPREK opening hours")
        self.import_objects("opening_hours")<|MERGE_RESOLUTION|>--- conflicted
+++ resolved
@@ -1,13 +1,9 @@
-<<<<<<< HEAD
 import re
 import time
 from calendar import day_abbr, different_locale, month_name
 from datetime import date
 from datetime import time as datetime_time
 from typing import Hashable, Tuple
-=======
-from typing import Callable, Hashable
->>>>>>> 02424f77
 
 import pytz
 from django import db
@@ -16,14 +12,9 @@
 from django.db.models.signals import m2m_changed
 from django_orghierarchy.models import Organization
 
-<<<<<<< HEAD
 from ..enums import ResourceType, State
 from ..models import DataSource, DatePeriod, Resource
-=======
-from ..enums import ResourceType
-from ..models import DataSource, Resource
 from ..signals import resource_children_changed, resource_children_cleared
->>>>>>> 02424f77
 from .base import Importer, register_importer
 from .sync import ModelSyncher
 
@@ -77,7 +68,6 @@
                 is_public=True,
             ),
         }
-<<<<<<< HEAD
         with different_locale("fi_FI"):
             self.month_by_name = {
                 name.lower(): index + 1
@@ -110,7 +100,6 @@
             for origin in data["origins"]
             if origin["data_source_id"] == self.data_source.id
         ][0]
-=======
         # Disconnect django signals for the duration of the import, to prevent huge
         # db operations at every parent add/remove
         m2m_changed.receivers = []
@@ -124,7 +113,6 @@
         m2m_changed.connect(
             receiver=resource_children_cleared, sender=Resource.children.through
         )
->>>>>>> 02424f77
 
     @staticmethod
     def mark_non_public(obj: Resource) -> bool:
@@ -704,38 +692,14 @@
 
         if self.options.get("single", None):
             obj_id = self.options["single"]
-<<<<<<< HEAD
-            obj_list = [
-                self.api_get(api_object_type, obj_id, params={"official": "yes"})
-            ]
-=======
-            obj_list = [self.api_get(object_type, obj_id, params=api_params)]
->>>>>>> 02424f77
+            obj_list = [self.api_get(api_object_type, obj_id, params=api_params)]
             self.logger.info("Loading TPREK " + object_type + " " + str(obj_list))
             queryset = queryset.filter(
                 origins__data_source=self.data_source, origins__origin_id=obj_id
             )
         else:
             self.logger.info("Loading TPREK " + object_type + "s...")
-<<<<<<< HEAD
-            obj_list = self.api_get(api_object_type, params={"official": "yes"})
-=======
             obj_list = self.api_get(object_type, params=api_params)
-            self.logger.info("%s %ss loaded" % (len(obj_list), object_type))
-        # Fill the resource cache so we can match and link to existing objects
-        if not get_object_id and not get_data_id:
-            # Default origin_ids will be used
-            get_object_id = self.get_object_id
-            get_data_id = self.get_data_id
-        elif not get_object_id or not get_data_id:
-            raise Exception(
-                "Both get_object_id and get_data_id functions must be provided"
-                " to match existing objects to incoming data."
-            )
-        self.resource_cache.update(
-            {get_object_id(resource): resource for resource in queryset}
-        )
->>>>>>> 02424f77
         syncher = ModelSyncher(
             queryset,
             self.get_object_id,
